--- conflicted
+++ resolved
@@ -93,25 +93,6 @@
         self._res_lock = LocalPiFactory._res_lock
 
     def _get_revision(self):
-<<<<<<< HEAD
-        revision = None
-        try:
-            with io.open('/proc/device-tree/system/linux,revision', 'rb') as f:
-                revision = hex(struct.unpack(str('>L'), f.read(4))[0])[2:]
-        except IOError as e:
-            if e.errno != errno.ENOENT:
-                raise e
-            with io.open('/proc/cpuinfo', 'r') as f:
-                for line in f:
-                    if line.startswith('Revision'):
-                        revision = line.split(':')[1].strip().lower()
-        if revision is not None:
-            overvolted = revision.startswith('100')
-            if overvolted:
-                revision = revision[-4:]
-            return int(revision, base=16)
-        raise PinUnknownPi('unable to locate Pi revision in /proc/device-tree or /proc/cpuinfo')
-=======
         return get_pi_revision()
 
     def _get_spi_class(self, shared, hardware):
@@ -121,7 +102,6 @@
             (False, False): LocalPiSoftwareSPI,
             (True,  False): LocalPiSoftwareSPIShared,
             }[shared, hardware]
->>>>>>> 7949f49e
 
     @staticmethod
     def ticks():
