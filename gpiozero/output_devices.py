--- conflicted
+++ resolved
@@ -1212,20 +1212,15 @@
             frame_width=20/1000, pin_factory=None):
         self._min_angle = min_angle
         self._angular_range = max_angle - min_angle
-<<<<<<< HEAD
-        if ((min_angle <= initial_angle <= max_angle) or
+        if initial_angle is None:
+            initial_value = None
+        elif ((min_angle <= initial_angle <= max_angle) or
             (max_angle <= initial_angle <= min_angle)):
             initial_value = 2 * ((initial_angle - min_angle) / self._angular_range) - 1
         else:
             raise OutputDeviceBadValue(
                 "AngularServo angle must be between %s and %s, or None" %
                 (min_angle, max_angle))
-=======
-        if initial_angle is None:
-            initial_value = None
-        else:
-            initial_value = 2 * ((initial_angle - min_angle) / self._angular_range) - 1
->>>>>>> 39264a38
         super(AngularServo, self).__init__(
             pin, initial_value, min_pulse_width, max_pulse_width, frame_width,
             pin_factory=pin_factory
